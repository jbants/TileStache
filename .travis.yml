language: python

<<<<<<< HEAD
dist: trusty
sudo: false

addons:
  postgresql: "9.4"
  apt:
    packages:
      - proj
      - python-werkzeug
=======
sudo: required
>>>>>>> dc50fdba

python:
  - "2.7"

addons:
  postgresql: "9.4"
  apt:
    packages:
      - proj
      - python-werkzeug

virtualenv:
  system_site_packages: true

services:
  - memcached
  - postgresql

python:
  - "2.7"

before_install:
  - (cd ~ && wget http://download.osgeo.org/gdal/2.1.1/gdal-2.1.1.tar.gz -O gdal.tar.gz && tar xzf gdal.tar.gz && cd gdal-2.1.1 && ./configure --with-python && make -j 2 && sudo make install && sudo ldconfig)

install:
  - pip install nose coverage
  - pip install -r requirements.txt

before_script:
  - psql -U postgres -c "drop database if exists test_tilestache"
  - psql -U postgres -c "create database test_tilestache"
  - psql -U postgres -c "create extension postgis" -d test_tilestache
  - ogr2ogr -nlt MULTIPOLYGON -f "PostgreSQL" PG:"user=postgres dbname=test_tilestache" ./examples/sample_data/world_merc.shp

script:
  - nosetests -v --with-coverage --cover-package TileStache

notifications:
  email:
    recipients:
      - mike-travisci@teczno.com<|MERGE_RESOLUTION|>--- conflicted
+++ resolved
@@ -1,18 +1,9 @@
+# This is the config file for building TileStache and running the test suite
+# with Travis-ci.org
+
 language: python
 
-<<<<<<< HEAD
-dist: trusty
-sudo: false
-
-addons:
-  postgresql: "9.4"
-  apt:
-    packages:
-      - proj
-      - python-werkzeug
-=======
 sudo: required
->>>>>>> dc50fdba
 
 python:
   - "2.7"
@@ -30,9 +21,6 @@
 services:
   - memcached
   - postgresql
-
-python:
-  - "2.7"
 
 before_install:
   - (cd ~ && wget http://download.osgeo.org/gdal/2.1.1/gdal-2.1.1.tar.gz -O gdal.tar.gz && tar xzf gdal.tar.gz && cd gdal-2.1.1 && ./configure --with-python && make -j 2 && sudo make install && sudo ldconfig)
